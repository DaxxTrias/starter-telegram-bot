--- conflicted
+++ resolved
@@ -1,8 +1,5 @@
 import { Bot, InlineKeyboard, webhookCallback } from "grammy";
-<<<<<<< HEAD
 import { chunk } from "lodash";
-=======
->>>>>>> f1bc5b1d
 import express from "express";
 import { applyTextEffect } from "./textEffects";
 
@@ -15,7 +12,6 @@
 bot.command("start", (ctx) => ctx.reply("Welcome! Up and running."));
 bot.command("yo", (ctx) => ctx.reply(`Yo ${ctx.from?.username}`));
 
-<<<<<<< HEAD
 // Handle the /effect command
 type Effect = { code: TextEffectVariant; label: string };
 const allEffects: Effect[] = [
@@ -118,7 +114,6 @@
   });
 }
 
-=======
 // Handle the /about command
 const aboutUrlKeyboard = new InlineKeyboard().url(
   "Host your own bot for free.",
@@ -133,7 +128,6 @@
   )
 );
 
->>>>>>> f1bc5b1d
 // Handle all other messages
 bot.on("message", (ctx) => ctx.reply("Got another message!"));
 
